-- |A Haskell module for working with scientific measurements.
module Measurement
(Quant, QuantUnit,
    coulomb,
    farad,
    hertz,
    joule,
    newton,
    ohm,
    pascal,
    volt,
    watt,
    plus,
    minus,
    times,
    dividedBy,
    readFromString,
    shiftPrefix,
    showFundamental,
    showPretty,
    unitTimes,
    unitToThePowerOf,
    unitOver) where

-- |Type synonym for [(Integer, Integer)], a list of [(prefix, power)] tuples for the seven fundamental SI units.
type QuantUnit = [(Integer, Integer)]

-- |Data type representing a measurement with a value and unit.
data Quant a = Quant { value :: a, unit :: QuantUnit } | Nothing deriving (Eq, Read, Show)

-- Dimensionless units

-- |The identity.
unity :: QuantUnit
unity = replicate 7 (0, 0)

-- SI units

-- |The SI unit of mass.
kilogram :: QuantUnit
<<<<<<< HEAD
kilogram = [(3, 1), (0, 0), (0, 0), (0, 0), (0, 0), (0, 0), (0, 0)]
=======
kilogram = [(3,1), (0, 0), (0, 0), (0, 0), (0, 0), (0, 0), (0, 0)]
-- |The SI unit of length.
>>>>>>> bc695b5e
meter :: QuantUnit
meter = [(0, 0), (0,1), (0, 0), (0, 0), (0, 0), (0, 0), (0, 0)]
-- |The SI unit of time.
second :: QuantUnit
second = [(0, 0), (0, 0), (0,1), (0, 0), (0, 0), (0, 0), (0, 0)]
-- |The SI unit of temperature.
kelvin :: QuantUnit
kelvin = [(0, 0), (0, 0), (0, 0), (0,1), (0, 0), (0, 0), (0, 0)]
-- |The SI unit of amount or number of things.
mole :: QuantUnit
mole = [(0, 0), (0, 0), (0, 0), (0, 0), (0,1), (0, 0), (0, 0)]
-- |The SI unit of electrical current.
ampere :: QuantUnit
ampere = [(0, 0), (0, 0), (0, 0), (0, 0), (0, 0), (0,1), (0, 0)]
-- |The SI unit of luminous intensity.
candela :: QuantUnit
candela = [(0, 0), (0, 0), (0, 0), (0, 0), (0, 0), (0, 0), (0,1)]

-- Derived units

-- |The SI derived unit of electrical charge. 1 C = 1 A s
coulomb :: QuantUnit
coulomb = zipWith (\(pre1, pow1) (pre2, pow2) -> (pre1 + pre2, pow1 + pow2)) ampere second
-- |The SI derived unit of electrical capacitance. 1 F = 1 C V^-1
farad :: QuantUnit
farad = coulomb `unitOver` volt
-- |The SI derived unit of frequency. 1 Hz = 1 s^-1
hertz :: QuantUnit
hertz = unity `unitOver` second
-- |The SI derived unit of energy. 1 J = 1 N m
joule :: QuantUnit
joule = zipWith (\(pre1, pow1) (pre2, pow2) -> (pre1 + pre2, pow1 + pow2)) newton meter
-- |The SI derived unit of force. 1 N = 1 kg m s^-2
newton :: QuantUnit
newton = zipWith (\(pre1, pow1) (pre2, pow2) -> (pre1 + pre2, -2 * pow1 + pow2)) second . zipWith (\(pre1, pow1) (pre2, pow2) -> (pre1 + pre2, pow1 + pow2)) kilogram $ meter
-- |The SI derived unit of electrical resistance. 1 ohm = 1 V A^-1
ohm :: QuantUnit
ohm = volt `unitOver` ampere
-- |The SI derived unit of pressure. 1 Pa = 1 N m^-2
pascal :: QuantUnit
pascal = zipWith (\(pre1, pow1) (pre2, pow2) -> (pre1 + pre2, pow1 - 2 * pow2)) newton meter
-- |The SI derived unit of electrical potential. 1 V = 1 W A^-1
volt :: QuantUnit
volt = watt `unitOver` ampere
-- |The SI derived unit of electrical power. 1 W = 1 J s^-1
watt :: QuantUnit
watt = joule `unitOver` second

-- Operations on Quant a's

-- |Takes two Quant a's and returns the Quant a corresponding to their sum.
plus :: (Num a) => Quant a -> Quant a -> Quant a
plus q1 q2
    | unit q1 == unit q2 = Quant { value = value q1 + value q2, unit = unit q1 }
    | otherwise = Measurement.Nothing

-- |Takes two Quant a's and returns the Quant a corresponding to their difference.
minus :: (Num a) => Quant a -> Quant a -> Quant a
minus q1 q2
    | unit q1 == unit q2 = Quant { value = value q1 - value q2, unit = unit q1 }
    | otherwise = Measurement.Nothing

-- |Takes two Quant a's and returns the Quant a corresponding to their product.
times :: (Num a) => Quant a -> Quant a -> Quant a
times q1 q2 = Quant { value = value q1 * value q2, unit = zipWith (\(pre1, pow1) (pre2, pow2) -> (pre1 + pre2, pow1 + pow2)) (unit q1) (unit q2) }

-- |Takes two Quant a's and returns the Quant a corresponding to the first divided by the second.
dividedBy :: (Eq a, Fractional a, Num a) => Quant a -> Quant a -> Quant a
dividedBy q1 q2
    | value q2 == 0 = Measurement.Nothing
    | otherwise = Quant { value = value q1 / value q2, unit = zipWith (\(pre1, pow1) (pre2, pow2) -> (pre1 - pre2, pow1 - pow2)) (unit q1) (unit q2) }

-- Utility Functions

-- |Takes a (prefix, power) tuple and returns the appropriate prefix String.
prefix :: (Num a, Eq a) => (a, b) -> String
prefix (pre, _)
    | pre == 24 = "Y"
    | pre == 21 = "Z"
    | pre == 18 = "E"
    | pre == 15 = "P"
    | pre == 12 = "T"
    | pre == 9 = "G"
    | pre == 6 = "M"
    | pre == 3 = "k"
    | pre == 2 = "h"
    | pre == 1 = "da"
    | pre == -1 = "d"
    | pre == -2 = "c"
    | pre == -3 = "m"
    | pre == -6 = "mc"
    | pre == -9 = "n"
    | pre == -12 = "p"
    | pre == -15 = "f"
    | pre == -18 = "a"
    | pre == -21 = "z"
    | pre == -24 = "y"
    | otherwise = ""

-- |Takes a String containing value and unit information and returns a Quant a.
-- |Unit prefixes are not supported yet (except for "kg").
readFromString :: (Fractional a, Num a, Read a) => String -> Quant a
readFromString str
    | length tok >= 2 = Quant { value = val, unit = foldl (zipWith (\(pre1, pow1) (pre2, pow2) -> (pre1 + pre2, pow1 + pow2))) unity (map unitVectorFromString tok) } 
    | otherwise = Measurement.Nothing
    where tok = words str
          val = read (head tok)

-- |Takes an integer (n) and a Quant a, and returns a Quant a in which the prefix of the unit has been shifted n decimal places.
-- |If a shift to an unknown prefix is attempted, Measurement.Nothing is returned.
shiftPrefix :: (Num a, Fractional a) => Integer -> Quant a -> Quant a
shiftPrefix shift q
    | length (filter (\(_, pow) -> (pow > 0)) (unit q)) /= 1 = Measurement.Nothing
    | ((finalPrefix `mod` 3) /= 0) && (abs finalPrefix > 3) = Measurement.Nothing
    | otherwise = Quant { value = (value q / 10^^shift)^^(sum . map snd $ unit q), unit = map (\(pre, pow) -> (pre + shift, pow)) (unit q) }
        where finalPrefix = head [ pre | (pre, pow) <- unit q, pow > 0 ] + shift

-- |Takes a Quant a and returns a String representation of the measurement with fundamental SI units only.
showFundamental :: (Eq a, Show a) => Quant a -> String
showFundamental q = (show . value $ q) ++ kg ++ m ++ mol ++ amp ++ cd ++ k ++ s
            where kg
                    | snd (head (unit q)) == 0 = ""
                    | snd (head (unit q)) == 1 = " " ++ prefix (head (unit q)) ++ "g"
                    | otherwise = " " ++ prefix (head (unit q)) ++ "g^" ++ show (snd (head (unit q)))
                  m
                    | snd (unit q !! 1) == 0 = ""
                    | snd (unit q !! 1) == 1 = " " ++ prefix (unit q !! 1) ++ "m"
                    | otherwise = " " ++ prefix (unit q !! 1) ++ "m^" ++ show (snd (unit q !! 1))
                  s
                    | snd (unit q !! 2) == 0 = ""
                    | snd (unit q !! 2) == 1 = " " ++ prefix (unit q !! 2) ++ "s"
                    | otherwise = " " ++ prefix (unit q !! 2) ++ "s^" ++ show (snd (unit q !! 2))
                  k
                    | snd (unit q !! 3) == 0 = ""
                    | snd (unit q !! 3) == 1 = " " ++ prefix (unit q !! 3) ++ "K"
                    | otherwise = " " ++ prefix (unit q !! 3) ++ "K^" ++ show (snd (unit q !! 3))
                  mol
                    | snd (unit q !! 4) == 0 = ""
                    | snd (unit q !! 4) == 1 = " " ++ prefix (unit q !! 4) ++ "mol"
                    | otherwise = " " ++ prefix (unit q !! 4) ++ "mol^" ++ show (snd (unit q !! 4))
                  amp
                    | snd (unit q !! 5) == 0 = ""
                    | snd (unit q !! 5) == 1 = " " ++ prefix (unit q !! 5) ++ "A"
                    | otherwise = " " ++ prefix (unit q !! 5) ++ "A^" ++ show (snd (unit q !! 5))
                  cd
                    | snd (unit q !! 6) == 0 = ""
                    | snd (unit q !! 6) == 1 = " " ++ prefix (unit q !! 6) ++ "cd"
                    | otherwise = " " ++ prefix (unit q !! 6) ++ "cd^" ++ show (snd (unit q !! 6))

-- |Takes a Quant a and returns a String representation of the measurement, using derived units where applicable.
showPretty :: (Eq a, Show a) => Quant a -> String
showPretty q
        | q == Measurement.Nothing = "Nothing"
        | unit q == coulomb = (show . value $ q) ++ " C"
        | unit q == farad = (show . value $ q) ++ " F"
        | unit q == hertz = (show . value $ q) ++ " Hz"
        | unit q == joule = (show . value $ q) ++ " J"
        | unit q == newton = (show . value $ q) ++ " N"
        | unit q == ohm = (show . value $ q) ++ " ohm"
        | unit q == pascal = (show . value $ q) ++ " Pa"
        | unit q == volt = (show . value $ q) ++ " V"
        | unit q == watt = (show . value $ q) ++ " W"
        | otherwise = showFundamental q

-- |Takes a (Char -> Bool) function and a String, and returns a list of Strings split when the (Char -> Bool) function
-- |evaluates to True.
splitWhen :: (Char -> Bool) -> String -> [String]
splitWhen p s =  case dropWhile p s of
                      "" -> []
                      s' -> w : splitWhen p s''
                            where (w, s'') = break p s'

-- |Takes two QuantUnits and returns the QuantUnit resulting from their division.
unitOver :: QuantUnit -> QuantUnit -> QuantUnit
unitOver = zipWith (\(pre1, pow1) (pre2, pow2) -> (pre1 - pre2, pow1 - pow2))

-- |Takes two QuantUnits and returns the QuantUnit resulting from their multiplication.
unitTimes :: QuantUnit -> QuantUnit -> QuantUnit
unitTimes = zipWith (\(pre1, pow1) (pre2, pow2) -> (pre1 + pre2, pow1 + pow2))

-- |Takes a QuantUnit and an Integer (n) and returns the QuantUnit resulting from the raising of the QuantUnit to the power of n.
unitToThePowerOf :: QuantUnit -> Integer -> QuantUnit
unitToThePowerOf q1 expt = map (\(pre, pow) -> (pre, pow * expt)) q1

-- |Takes a string expressing a unit raised to a power and returns the corresponding QuantUnit.
-- |Unit prefixes are not supported yet (except for "kg").
unitVectorFromString :: String -> QuantUnit
unitVectorFromString str = case head unitExp of "kg" -> fmap (\(pre, pow) -> (pre, pow * expt)) kilogram
                                                "m" -> fmap (\(pre, pow) -> (pre, pow * expt)) meter
                                                "s" -> fmap (\(pre, pow) -> (pre, pow * expt)) second
                                                "K" -> fmap (\(pre, pow) -> (pre, pow * expt)) kelvin
                                                "mol" -> fmap (\(pre, pow) -> (pre, pow * expt)) mole
                                                "A" -> fmap (\(pre, pow) -> (pre, pow * expt)) ampere
                                                "cd" -> fmap (\(pre, pow) -> (pre, pow * expt)) candela
                                                _ -> unity
    where unitExp = splitWhen (=='^') str
          expt = if length unitExp < 2 then 1 else read (unitExp !! 1) :: Integer<|MERGE_RESOLUTION|>--- conflicted
+++ resolved
@@ -38,12 +38,8 @@
 
 -- |The SI unit of mass.
 kilogram :: QuantUnit
-<<<<<<< HEAD
-kilogram = [(3, 1), (0, 0), (0, 0), (0, 0), (0, 0), (0, 0), (0, 0)]
-=======
 kilogram = [(3,1), (0, 0), (0, 0), (0, 0), (0, 0), (0, 0), (0, 0)]
 -- |The SI unit of length.
->>>>>>> bc695b5e
 meter :: QuantUnit
 meter = [(0, 0), (0,1), (0, 0), (0, 0), (0, 0), (0, 0), (0, 0)]
 -- |The SI unit of time.
